use crate::directives::{Directive, DirectiveHandler};
use crate::types::*;
use std::collections::HashMap;
use std::collections::HashSet;

#[derive(Debug, Clone, PartialEq)]
pub enum ParsingState {
    Metadata,
    Header,
    Notes,
}

#[derive(Debug, Clone, PartialEq)]
pub enum ParsingMode {
    MetadataOnly,
    MetadataAndHeader,
    Full,
}

#[derive(Debug, Clone)]
pub struct ParserState {
    pub bpm: f64,
    pub scroll: f64,
    pub gogo: bool,
    pub barline: bool,
    pub measure_num: i32,
    pub measure_den: i32,
    pub branch_condition: Option<String>,
    pub current_branch: Option<String>,
    pub parsing_chart: bool,
    pub delay: f64,
    pub timestamp: f64,
    pub timestamp_branch_start: f64,
    pub current_segment: Option<Segment>,
    pub parsing_state: ParsingState,
}

impl ParserState {
    pub fn new(bpm: f64) -> Self {
        Self {
            bpm,
            scroll: 1.0,
            gogo: false,
            barline: true,
            measure_num: 4,
            measure_den: 4,
            branch_condition: None,
            current_branch: None,
            parsing_chart: false,
            delay: 0.0,
            timestamp: 0.0,
            timestamp_branch_start: 0.0,
            current_segment: None,
            parsing_state: ParsingState::Metadata,
        }
    }

    pub fn measure(&self) -> f64 {
        self.measure_num as f64 / self.measure_den as f64
    }
}

#[derive(Debug, Clone)]
pub struct TJAParser {
    metadata: Option<Metadata>,
    charts: Vec<Chart>,
    state: Option<ParserState>,
    state_internal: Option<ParserState>,
    inherited_headers: HashMap<String, String>,
    current_headers: HashMap<String, String>,
    metadata_keys: HashSet<String>,
    header_keys: HashSet<String>,
    inheritable_header_keys: HashSet<String>,
    mode: ParsingMode,
    directive_handler: DirectiveHandler,
}

impl Default for TJAParser {
    fn default() -> Self {
        Self::new()
    }
}

impl TJAParser {
    pub fn new() -> Self {
<<<<<<< HEAD
        let metadata_keys: HashSet<String> = [
=======
        let mut metadata_keys: HashSet<String> = vec![
>>>>>>> 9ea3c74c
            "TITLE",
            "SUBTITLE",
            "WAVE",
            "BPM",
            "OFFSET",
            "DEMOSTART",
            "GENRE",
            "MAKER",
            "SONGVOL",
            "SEVOL",
            "SCOREMODE",
        ]
        .into_iter()
        .map(String::from)
        .collect();

<<<<<<< HEAD
        let header_keys: HashSet<String> = [
=======
        let localized_metadata_keys: HashSet<String> = ["JA", "EN", "CN", "TW", "ZH", "KO"]
            .into_iter()
            .flat_map(|loc| vec![format!("TITLE{}", loc), format!("SUBTITLE{}", loc)])
            .collect();

        metadata_keys.extend(localized_metadata_keys);

        let header_keys: HashSet<String> = vec![
>>>>>>> 9ea3c74c
            "COURSE",
            "LEVEL",
            "BALLOON",
            "SCOREINIT",
            "SCOREDIFF",
            "STYLE",
        ]
        .into_iter()
        .map(String::from)
        .collect();

        let inheritable_header_keys: HashSet<String> =
            ["COURSE", "LEVEL", "SCOREINIT", "SCOREDIFF"]
                .into_iter()
                .map(String::from)
                .collect();

        Self {
            metadata: None,
            charts: Vec::new(),
            state: None,
            state_internal: None,
            inherited_headers: HashMap::new(),
            current_headers: HashMap::new(),
            metadata_keys,
            header_keys,
            inheritable_header_keys,
            mode: ParsingMode::Full,
            directive_handler: DirectiveHandler::new(),
        }
    }

    pub fn with_mode(mode: ParsingMode) -> Self {
        let mut parser = Self::new();
        parser.mode = mode;
        parser
    }

    pub fn parse_str(&mut self, content: &str) -> Result<(), String> {
        let mut metadata_dict = HashMap::with_capacity(self.metadata_keys.len());
        let mut notes_buffer = Vec::new();

        self.state = Some(ParserState::new(120.0));
        self.state_internal = Some(ParserState::new(120.0));

        for line in content.lines() {
            if let Some(line) = normalize_line(line) {
                match self.state.as_ref().unwrap().parsing_state {
                    ParsingState::Metadata => {
                        if let Some((key, value)) = self.parse_metadata_or_header(line) {
                            let state = self.state.as_mut().unwrap();
                            if self.metadata_keys.contains(&key) {
                                if key == "BPM" {
                                    if let Ok(bpm) = value.parse::<f64>() {
                                        state.bpm = bpm;
                                        self.state_internal.as_mut().unwrap().bpm = bpm;
                                    }
                                }
                                metadata_dict.insert(key, value);
                            } else {
                                // Take ownership of metadata_dict to avoid clone
                                self.metadata =
                                    Some(Metadata::new(std::mem::take(&mut metadata_dict)));

                                match self.mode {
                                    ParsingMode::MetadataOnly => return Ok(()),
                                    ParsingMode::MetadataAndHeader | ParsingMode::Full => {
                                        state.parsing_state = ParsingState::Header;
                                        self.handle_metadata_or_header(line);
                                    }
                                }
                            }
                        }
                    }
                    ParsingState::Header => {
                        let state = self.state.as_mut().unwrap();
                        if line.starts_with("#START") {
                            state.parsing_state = ParsingState::Notes;
                            self.process_directive(&line[1..])?;
                        } else {
                            self.handle_metadata_or_header(line);
                        }
                    }
                    ParsingState::Notes => {
                        if self.mode == ParsingMode::Full {
                            if line.starts_with("#END") {
                                if !notes_buffer.is_empty() {
                                    self.process_notes_buffer(&notes_buffer)?;
                                    notes_buffer.clear();
                                }
                                self.process_directive(&line[1..])?;
                                let state = self.state.as_mut().unwrap();
                                state.parsing_state = ParsingState::Header;
                            } else if let Some(directive) = line.strip_prefix('#') {
                                if !notes_buffer.is_empty() {
                                    self.process_notes_buffer(&notes_buffer)?;
                                    notes_buffer.clear();
                                }
                                self.process_directive(directive)?;
                            } else {
                                notes_buffer.push(line.to_string());
                            }
                        } else if line.starts_with("#END") {
                            let state = self.state.as_mut().unwrap();
                            state.parsing_state = ParsingState::Header;
                        }
                    }
                }
            }
        }

        if !notes_buffer.is_empty() {
            self.process_notes_buffer(&notes_buffer)?;
        }

        Ok(())
    }

    fn process_notes_buffer(&mut self, notes_buffer: &[String]) -> Result<(), String> {
        for line in notes_buffer {
            if let Some(command) = line.strip_prefix("#") {
                self.process_directive(command)?;
            } else {
                self.process_notes(line)?;
            }
        }
        Ok(())
    }

    fn handle_metadata_or_header(&mut self, line: &str) {
        if let Some((key, value)) = self.parse_metadata_or_header(line) {
            if self.header_keys.contains(&key) {
                if key == "BALLOON" {
                    let cleaned_value = value
                        .split(',')
                        .filter_map(|num| num.trim().parse::<i32>().ok())
                        .map(|num| num.to_string())
                        .collect::<Vec<_>>()
                        .join(",");
                    self.current_headers.insert(key.clone(), cleaned_value);
                } else {
                    self.current_headers.insert(key.clone(), value.clone());
                }
                if self.inheritable_header_keys.contains(&key) {
                    self.inherited_headers.insert(key, value);
                }
            }
        }
    }

    fn parse_metadata_or_header(&self, line: &str) -> Option<(String, String)> {
        if line.starts_with('#') {
            return None;
        }

        line.split_once(':').and_then(|(key, val)| {
            let key = key.trim();
            let val = val.trim();

            if key.is_empty() {
                return None;
            }

            Some((key.to_uppercase(), val.to_string()))
        })
    }

    fn process_directive(&mut self, command: &str) -> Result<(), String> {
        if let Some(directive) = self.directive_handler.parse_directive(command) {
            let state = self
                .state
                .as_mut()
                .ok_or_else(|| "Parser state not initialized".to_string())?;

            match directive {
                Directive::Start(player) => {
                    let player_num = match player.as_deref() {
                        Some("P1") => 1,
                        Some("P2") => 2,
                        _ => 0,
                    };

                    let mut merged_headers = self.inherited_headers.clone();
                    merged_headers.extend(self.current_headers.clone());

                    let chart = Chart::new(merged_headers, player_num);
                    self.charts.push(chart);
                    state.parsing_chart = true;
                    state.timestamp = -self.metadata.as_ref().unwrap().offset;
                    state.bpm = self.state_internal.as_ref().unwrap().bpm;
                    state.scroll = self.state_internal.as_ref().unwrap().scroll;
                    state.gogo = self.state_internal.as_ref().unwrap().gogo;
                    state.barline = self.state_internal.as_ref().unwrap().barline;
                    state.measure_num = self.state_internal.as_ref().unwrap().measure_num;
                    state.measure_den = self.state_internal.as_ref().unwrap().measure_den;
                    state.branch_condition = self
                        .state_internal
                        .as_ref()
                        .unwrap()
                        .branch_condition
                        .clone();
                    state.current_branch =
                        self.state_internal.as_ref().unwrap().current_branch.clone();
                    state.delay = self.state_internal.as_ref().unwrap().delay;
                    state.timestamp_branch_start =
                        self.state_internal.as_ref().unwrap().timestamp_branch_start;
                    state.current_segment = None;
                }
                Directive::End => {
                    if let Some(mut segment) = state.current_segment.take() {
                        if let Some(current_chart) = self.charts.last_mut() {
                            calculate_note_timestamp(state, &mut segment);
                            current_chart.segments.push(segment);
                        }
                    }
                    state.parsing_chart = false;
                    state.branch_condition = None;
                }
                Directive::BpmChange(bpm) => {
                    state.bpm = bpm;
                }
                Directive::Scroll(value) => {
                    state.scroll = value;
                }
                Directive::GogoStart => {
                    state.gogo = true;
                }
                Directive::GogoEnd => {
                    state.gogo = false;
                }
                Directive::BarlineOff => {
                    state.barline = false;
                }
                Directive::BarlineOn => {
                    state.barline = true;
                }
                Directive::BranchStart(condition) => {
                    state.branch_condition = Some(condition);
                    state.timestamp_branch_start = state.timestamp;
                }
                Directive::BranchEnd => {
                    state.parsing_chart = false;
                    state.branch_condition = None;
                    state.current_branch = None;
                }
                Directive::Measure(num, den) => {
                    state.measure_num = num;
                    state.measure_den = den;
                }
                Directive::Delay(value) => {
                    state.delay += value;
                }
                Directive::Section => {
                    // Handle section if needed, i don't remember what's this
                }
                Directive::BranchNormal => {
                    state.current_branch = Some("N".to_string());
                    state.timestamp = state.timestamp_branch_start;
                }
                Directive::BranchMaster => {
                    state.current_branch = Some("M".to_string());
                    state.timestamp = state.timestamp_branch_start;
                }
                Directive::BranchExpert => {
                    state.current_branch = Some("E".to_string());
                    state.timestamp = state.timestamp_branch_start;
                }
            }
        }
        Ok(())
    }

    fn process_notes(&mut self, notes_str: &str) -> Result<(), String> {
        let state = self
            .state
            .as_mut()
            .ok_or_else(|| "Parser state not initialized".to_string())?;

        if !state.parsing_chart {
            return Ok(());
        }

        let current_chart = self
            .charts
            .last_mut()
            .ok_or_else(|| "No current chart".to_string())?;

        for b in notes_str.as_bytes() {
            match b {
                b'0'..=b'9' => {
                    if let Some(note_type) = NoteType::from_byte(*b) {
                        let note = Note {
                            note_type,
                            timestamp: -1.0,
                            bpm: state.bpm,
                            delay: state.delay,
                            scroll: state.scroll,
                            gogo: state.gogo,
                        };

                        if state.current_segment.is_none() {
                            state.current_segment = Some(Segment::new(
                                state.timestamp + state.delay,
                                state.measure_num,
                                state.measure_den,
                                state.barline,
                                state.current_branch.clone(),
                                state.branch_condition.clone(),
                            ));
                            state.current_segment.as_mut().unwrap().notes.reserve(64);
                        }
                        if let Some(segment) = &mut state.current_segment {
                            segment.notes.push(note);
                        }
                    }
                }
                b',' => {
                    if let Some(mut segment) = state.current_segment.take() {
                        calculate_note_timestamp(state, &mut segment);
                        current_chart.segments.push(segment);
                    }
                }
                _ => {}
            }
        }

        Ok(())
    }

    pub fn get_metadata(&self) -> Option<&Metadata> {
        self.metadata.as_ref()
    }

    pub fn get_charts(&self) -> &[Chart] {
        &self.charts
    }

    pub fn get_charts_for_player(&self, player: i32) -> Vec<&Chart> {
        self.charts
            .iter()
            .filter(|chart| chart.player == player)
            .collect()
    }

    pub fn get_double_charts(&self) -> Vec<(&Chart, &Chart)> {
        let mut double_charts = Vec::new();
        let p1_charts: Vec<_> = self.get_charts_for_player(1);
        let p2_charts: Vec<_> = self.get_charts_for_player(2);

        for p1_chart in p1_charts {
            for p2_chart in &p2_charts {
                if p1_chart
                    .headers
                    .get("STYLE")
                    .is_some_and(|s| s.to_uppercase() == "DOUBLE")
                    && p2_chart
                        .headers
                        .get("STYLE")
                        .is_some_and(|s| s.to_uppercase() == "DOUBLE")
                    && p1_chart.headers.get("COURSE") == p2_chart.headers.get("COURSE")
                {
                    double_charts.push((p1_chart, *p2_chart));
                    break;
                }
            }
        }

        double_charts
    }

    pub fn get_parsed_tja(&self) -> ParsedTJA {
        ParsedTJA {
            metadata: self.metadata.clone().unwrap(),
            charts: self.charts.clone(),
        }
    }

    pub fn add_metadata_key(&mut self, key: &str) {
        self.metadata_keys.insert(key.to_string());
    }

    pub fn add_header_key(&mut self, key: &str) {
        self.header_keys.insert(key.to_string());
    }

    pub fn add_inheritable_header_key(&mut self, key: &str) {
        self.inheritable_header_keys.insert(key.to_string());
    }
}

fn normalize_line(line: &str) -> Option<&str> {
    let line = if let Some(pos) = line.find("//") {
        &line[..pos]
    } else {
        line
    };
    let line = line.trim();
    if line.is_empty() {
        None
    } else {
        Some(line)
    }
}

fn calculate_note_timestamp(state: &mut ParserState, segment: &mut Segment) {
    let count = segment.notes.len();
    if count > 0 {
        let base =
            60.0 * segment.measure_num as f64 / segment.measure_den as f64 * 4.0 / count as f64;
        for note in segment.notes.iter_mut() {
            note.timestamp = state.timestamp + note.delay;
            state.timestamp += base / note.bpm;
        }
    } else {
        state.timestamp +=
            60.0 / state.bpm * segment.measure_num as f64 / segment.measure_den as f64 * 4.0;
    }
    segment
        .notes
        .retain(|note| note.note_type != NoteType::Empty);
}<|MERGE_RESOLUTION|>--- conflicted
+++ resolved
@@ -83,11 +83,7 @@
 
 impl TJAParser {
     pub fn new() -> Self {
-<<<<<<< HEAD
-        let metadata_keys: HashSet<String> = [
-=======
         let mut metadata_keys: HashSet<String> = vec![
->>>>>>> 9ea3c74c
             "TITLE",
             "SUBTITLE",
             "WAVE",
@@ -104,9 +100,6 @@
         .map(String::from)
         .collect();
 
-<<<<<<< HEAD
-        let header_keys: HashSet<String> = [
-=======
         let localized_metadata_keys: HashSet<String> = ["JA", "EN", "CN", "TW", "ZH", "KO"]
             .into_iter()
             .flat_map(|loc| vec![format!("TITLE{}", loc), format!("SUBTITLE{}", loc)])
@@ -115,7 +108,6 @@
         metadata_keys.extend(localized_metadata_keys);
 
         let header_keys: HashSet<String> = vec![
->>>>>>> 9ea3c74c
             "COURSE",
             "LEVEL",
             "BALLOON",
